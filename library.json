--- conflicted
+++ resolved
@@ -25,11 +25,7 @@
       "email": "bim.overbohm@googlemail.com"
     }
   ],
-<<<<<<< HEAD
   "version": "2.0",
-=======
-  "version": "1.6.2",
->>>>>>> bb90780a
   "frameworks": ["arduino","mbed","espidf"],
   "platforms": "*",
   "headers": "arduinoFFT.h"
