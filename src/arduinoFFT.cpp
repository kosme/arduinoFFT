--- conflicted
+++ resolved
@@ -84,15 +84,10 @@
       swap(&vReal[i], &vReal[j]);
 #ifdef COMPLEX_INPUT
       swap(&vImag[i], &vImag[j]);
-#else
+  #else
       if (dir == FFTDirection::Reverse)
-      #ifndef COMPLEX_INPUT
         swap(&vImag[i], &vImag[j]);
-<<<<<<< HEAD
-#endif
-=======
-      #endif
->>>>>>> 6948a414
+#endif
     }
     uint_fast16_t k = (samples >> 1);
 
