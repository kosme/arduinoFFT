/*

	FFT libray
	Copyright (C) 2010 Didier Longueville
	Copyright (C) 2014 Enrique Condes
	Copyright (C) 2020 Bim Overbohm (header-only, template, speed improvements)

	This program is free software: you can redistribute it and/or modify
	it under the terms of the GNU General Public License as published by
	the Free Software Foundation, either version 3 of the License, or
	(at your option) any later version.

	This program is distributed in the hope that it will be useful,
	but WITHOUT ANY WARRANTY; without even the implied warranty of
	MERCHANTABILITY or FITNESS FOR A PARTICULAR PURPOSE.  See the
	GNU General Public License for more details.

	You should have received a copy of the GNU General Public License
	along with this program.  If not, see <http://www.gnu.org/licenses/>.

*/

#ifndef ArduinoFFT_h /* Prevent loading library twice */
#define ArduinoFFT_h
#ifdef ARDUINO
#if ARDUINO >= 100
#include "Arduino.h"
#else
#include "WProgram.h" /* This is where the standard Arduino code lies */
#endif
#else
#include <stdlib.h>
#include <stdio.h>
#ifdef __AVR__
#include <avr/io.h>
#include <avr/pgmspace.h>
#endif
#include <math.h>
#include "defs.h"
#include "types.h"
#endif

// Define this to use reciprocal multiplication for division and some more speedups that might decrease precision
//#define FFT_SPEED_OVER_PRECISION

// Define this to use a low-precision square root approximation instead of the regular sqrt() call
// This might only work for specific use cases, but is significantly faster. Only works for ArduinoFFT<float>.
//#define FFT_SQRT_APPROXIMATION

#ifdef FFT_SQRT_APPROXIMATION
	#include <type_traits>
#else
	#define sqrt_internal sqrt
#endif

enum class FFTDirection
{
	Reverse,
	Forward
};

enum class FFTWindow
{
	Rectangle,		  // rectangle (Box car)
	Hamming,		  // hamming
	Hann,			  // hann
	Triangle,		  // triangle (Bartlett)
	Nuttall,		  // nuttall
	Blackman,		  //blackman
	Blackman_Nuttall, // blackman nuttall
	Blackman_Harris,  // blackman harris
	Flat_top,		  // flat top
	Welch			  // welch
};

template <typename T>
class ArduinoFFT
{
public:
	// Constructor
	ArduinoFFT(T *vReal, T *vImag, uint_fast16_t samples, T samplingFrequency, T *windowWeighingFactors = nullptr)
		: _vReal(vReal)
		, _vImag(vImag)
		, _samples(samples)
#ifdef FFT_SPEED_OVER_PRECISION
		, _oneOverSamples(1.0 / samples)
#endif
		, _samplingFrequency(samplingFrequency)
		, _windowWeighingFactors(windowWeighingFactors)
	{
		// Calculates the base 2 logarithm of sample count
		_power = 0;
		while (((samples >> _power) & 1) != 1)
		{
			_power++;
		}
	}

	// Destructor
	~ArduinoFFT()
	{
	}

	// Get library revision
	static uint8_t revision()
	{
		return 0x19;
	}

	// Replace the data array pointers
	void setArrays(T *vReal, T *vImag)
	{
		_vReal = vReal;
		_vImag = vImag;
	}

	// Computes in-place complex-to-complex FFT
	void compute(FFTDirection dir) const
	{
		// Reverse bits /
		uint_fast16_t j = 0;
		for (uint_fast16_t i = 0; i < (this->_samples - 1); i++)
		{
			if (i < j)
			{
				Swap(this->_vReal[i], this->_vReal[j]);
				if (dir == FFTDirection::Reverse)
				{
					Swap(this->_vImag[i], this->_vImag[j]);
				}
			}
			uint_fast16_t k = (this->_samples >> 1);
			while (k <= j)
			{
				j -= k;
				k >>= 1;
			}
			j += k;
		}
		// Compute the FFT
#ifdef __AVR__
		uint_fast8_t index = 0;
#endif
		T c1 = -1.0;
		T c2 = 0.0;
		uint_fast16_t l2 = 1;
		for (uint_fast8_t l = 0; (l < this->_power); l++)
		{
			uint_fast16_t l1 = l2;
			l2 <<= 1;
			T u1 = 1.0;
			T u2 = 0.0;
			for (j = 0; j < l1; j++)
			{
				for (uint_fast16_t i = j; i < this->_samples; i += l2)
				{
					uint_fast16_t i1 = i + l1;
					T t1 = u1 * this->_vReal[i1] - u2 * this->_vImag[i1];
					T t2 = u1 * this->_vImag[i1] + u2 * this->_vReal[i1];
					this->_vReal[i1] = this->_vReal[i] - t1;
					this->_vImag[i1] = this->_vImag[i] - t2;
					this->_vReal[i] += t1;
					this->_vImag[i] += t2;
				}
				T z = ((u1 * c1) - (u2 * c2));
				u2 = ((u1 * c2) + (u2 * c1));
				u1 = z;
			}
#ifdef __AVR__
			c2 = pgm_read_float_near(&(_c2[index]));
			c1 = pgm_read_float_near(&(_c1[index]));
			index++;
#else
			T cTemp = 0.5 * c1;
			c2 = sqrt_internal(0.5 - cTemp);
			c1 = sqrt_internal(0.5 + cTemp);
#endif
			c2 = dir == FFTDirection::Forward ? -c2 : c2;
		}
		// Scaling for reverse transform
		if (dir != FFTDirection::Forward)
		{
			for (uint_fast16_t i = 0; i < this->_samples; i++)
			{
#ifdef FFT_SPEED_OVER_PRECISION
				this->_vReal[i] *= _oneOverSamples;
				this->_vImag[i] *= _oneOverSamples;
#else
				this->_vReal[i] /= this->_samples;
				this->_vImag[i] /= this->_samples;
#endif
			}
		}
	}

	void complexToMagnitude() const
	{
		// vM is half the size of vReal and vImag
		for (uint_fast16_t i = 0; i < this->_samples; i++)
		{
			this->_vReal[i] = sqrt_internal(sq(this->_vReal[i]) + sq(this->_vImag[i]));
		}
	}

	void dcRemoval() const
	{
		// calculate the mean of vData
		T mean = 0;
		for (uint_fast16_t i = 1; i < ((this->_samples >> 1) + 1); i++)
		{
			mean += this->_vReal[i];
		}
		mean /= this->_samples;
		// Subtract the mean from vData
		for (uint_fast16_t i = 1; i < ((this->_samples >> 1) + 1); i++)
		{
			this->_vReal[i] -= mean;
		}
	}

	void windowing(FFTWindow windowType, FFTDirection dir, bool withCompensation = false)
	{
		// check if values are already pre-computed for the correct window type and compensation
		if (_windowWeighingFactors && _weighingFactorsComputed &&
			_weighingFactorsFFTWindow == windowType &&
			_weighingFactorsWithCompensation == withCompensation)
		{
			// yes. values are precomputed
			if (dir == FFTDirection::Forward)
			{
				for (uint_fast16_t i = 0; i < (this->_samples >> 1); i++)
				{
					this->_vReal[i] *= _windowWeighingFactors[i];
					this->_vReal[this->_samples - (i + 1)] *= _windowWeighingFactors[i];
				}
			}
			else
			{
				for (uint_fast16_t i = 0; i < (this->_samples >> 1); i++)
				{
#ifdef FFT_SPEED_OVER_PRECISION
					// on many architectures reciprocals and multiplying are much faster than division
					T oneOverFactor = 1.0 / _windowWeighingFactors[i];
					this->_vReal[i] *= oneOverFactor;
					this->_vReal[this->_samples - (i + 1)] *= oneOverFactor;
#else
					this->_vReal[i] /= _windowWeighingFactors[i];
					this->_vReal[this->_samples - (i + 1)] /= _windowWeighingFactors[i];
#endif
				}
			}
		}
		else
		{
			// no. values need to be pre-computed or applied
			T samplesMinusOne = (T(this->_samples) - 1.0);
			T compensationFactor = _WindowCompensationFactors[static_cast<uint_fast8_t>(windowType)];
			for (uint_fast16_t i = 0; i < (this->_samples >> 1); i++)
			{
				T indexMinusOne = T(i);
				T ratio = (indexMinusOne / samplesMinusOne);
				T weighingFactor = 1.0;
				// Compute and record weighting factor
				switch (windowType)
				{
				case FFTWindow::Rectangle: // rectangle (box car)
					weighingFactor = 1.0;
					break;
				case FFTWindow::Hamming: // hamming
					weighingFactor = 0.54 - (0.46 * cos(TWO_PI * ratio));
					break;
				case FFTWindow::Hann: // hann
					weighingFactor = 0.54 * (1.0 - cos(TWO_PI * ratio));
					break;
				case FFTWindow::Triangle: // triangle (Bartlett)
					weighingFactor = 1.0 - ((2.0 * abs(indexMinusOne - (samplesMinusOne / 2.0))) / samplesMinusOne);
					break;
				case FFTWindow::Nuttall: // nuttall
					weighingFactor = 0.355768 - (0.487396 * (cos(TWO_PI * ratio))) + (0.144232 * (cos(FOUR_PI * ratio))) - (0.012604 * (cos(SIX_PI * ratio)));
					break;
				case FFTWindow::Blackman: // blackman
					weighingFactor = 0.42323 - (0.49755 * (cos(TWO_PI * ratio))) + (0.07922 * (cos(FOUR_PI * ratio)));
					break;
				case FFTWindow::Blackman_Nuttall: // blackman nuttall
					weighingFactor = 0.3635819 - (0.4891775 * (cos(TWO_PI * ratio))) + (0.1365995 * (cos(FOUR_PI * ratio))) - (0.0106411 * (cos(SIX_PI * ratio)));
					break;
				case FFTWindow::Blackman_Harris: // blackman harris
					weighingFactor = 0.35875 - (0.48829 * (cos(TWO_PI * ratio))) + (0.14128 * (cos(FOUR_PI * ratio))) - (0.01168 * (cos(SIX_PI * ratio)));
					break;
				case FFTWindow::Flat_top: // flat top
					weighingFactor = 0.2810639 - (0.5208972 * cos(TWO_PI * ratio)) + (0.1980399 * cos(FOUR_PI * ratio));
					break;
				case FFTWindow::Welch: // welch
					weighingFactor = 1.0 - sq((indexMinusOne - samplesMinusOne / 2.0) / (samplesMinusOne / 2.0));
					break;
				}
				if (withCompensation)
				{
					weighingFactor *= compensationFactor;
				}
				if (_windowWeighingFactors)
				{
					_windowWeighingFactors[i] = weighingFactor;
				}
				if (dir == FFTDirection::Forward)
				{
					this->_vReal[i] *= weighingFactor;
					this->_vReal[this->_samples - (i + 1)] *= weighingFactor;
				}
				else
				{
#ifdef FFT_SPEED_OVER_PRECISION
					// on many architectures reciprocals and multiplying are much faster than division
					T oneOverFactor = 1.0 / weighingFactor;
					this->_vReal[i] *= oneOverFactor;
					this->_vReal[this->_samples - (i + 1)] *= oneOverFactor;
#else
					this->_vReal[i] /= weighingFactor;
					this->_vReal[this->_samples - (i + 1)] /= weighingFactor;
#endif
				}
			}
			// mark cached values as pre-computed
			_weighingFactorsFFTWindow = windowType;
			_weighingFactorsWithCompensation = withCompensation;
			_weighingFactorsComputed = true;
		}
	}

	T majorPeak() const
	{
		T maxY = 0;
		uint_fast16_t IndexOfMaxY = 0;
		//If sampling_frequency = 2 * max_frequency in signal,
		//value would be stored at position samples/2
		for (uint_fast16_t i = 1; i < ((this->_samples >> 1) + 1); i++)
		{
			if ((this->_vReal[i - 1] < this->_vReal[i]) && (this->_vReal[i] > this->_vReal[i + 1]))
			{
				if (this->_vReal[i] > maxY)
				{
					maxY = this->_vReal[i];
					IndexOfMaxY = i;
				}
			}
		}
		T delta = 0.5 * ((this->_vReal[IndexOfMaxY - 1] - this->_vReal[IndexOfMaxY + 1]) / (this->_vReal[IndexOfMaxY - 1] - (2.0 * this->_vReal[IndexOfMaxY]) + this->_vReal[IndexOfMaxY + 1]));
		T interpolatedX = ((IndexOfMaxY + delta) * this->_samplingFrequency) / (this->_samples - 1);
		if (IndexOfMaxY == (this->_samples >> 1))
		{
			//To improve calculation on edge values
			interpolatedX = ((IndexOfMaxY + delta) * this->_samplingFrequency) / (this->_samples);
		}
		// returned value: interpolated frequency peak apex
		return interpolatedX;
	}

	void majorPeak(T &frequency, T &value) const
	{
		T maxY = 0;
		uint_fast16_t IndexOfMaxY = 0;
		//If sampling_frequency = 2 * max_frequency in signal,
		//value would be stored at position samples/2
		for (uint_fast16_t i = 1; i < ((this->_samples >> 1) + 1); i++)
		{
			if ((this->_vReal[i - 1] < this->_vReal[i]) && (this->_vReal[i] > this->_vReal[i + 1]))
			{
				if (this->_vReal[i] > maxY)
				{
					maxY = this->_vReal[i];
					IndexOfMaxY = i;
				}
			}
		}
		T delta = 0.5 * ((this->_vReal[IndexOfMaxY - 1] - this->_vReal[IndexOfMaxY + 1]) / (this->_vReal[IndexOfMaxY - 1] - (2.0 * this->_vReal[IndexOfMaxY]) + this->_vReal[IndexOfMaxY + 1]));
		T interpolatedX = ((IndexOfMaxY + delta) * this->_samplingFrequency) / (this->_samples - 1);
		if (IndexOfMaxY == (this->_samples >> 1))
		{
			//To improve calculation on edge values
			interpolatedX = ((IndexOfMaxY + delta) * this->_samplingFrequency) / (this->_samples);
		}
		// returned value: interpolated frequency peak apex
		frequency = interpolatedX;
		value = abs(this->_vReal[IndexOfMaxY - 1] - (2.0 * this->_vReal[IndexOfMaxY]) + this->_vReal[IndexOfMaxY + 1]);
	}

private:
#ifdef __AVR__
	static const float _c1[] PROGMEM;
	static const float _c2[] PROGMEM;
#endif
	static const T _WindowCompensationFactors[10];

	// Mathematial constants
#ifndef TWO_PI
	static constexpr T TWO_PI = 6.28318531; // might already be defined in Arduino.h
#endif
	static constexpr T FOUR_PI = 12.56637061;
	static constexpr T SIX_PI = 18.84955593;

	static inline void Swap(T &x, T &y)
	{
		T temp = x;
		x = y;
		y = temp;
	}

#ifdef FFT_SQRT_APPROXIMATION
	// Fast inverse square root aka "Quake 3 fast inverse square root", multiplied by x.
	// Uses one iteration of Halley's method for precision.
	// See: https://en.wikipedia.org/wiki/Methods_of_computing_square_roots#Iterative_methods_for_reciprocal_square_roots
	// And: https://github.com/HorstBaerbel/approx
	template <typename V = T>
	static inline V sqrt_internal(typename std::enable_if<std::is_same<V, float>::value, V>::type x)
	{
		union // get bits for float value
		{
			float x;
			int32_t i;
		} u;
		u.x = x;
		u.i = 0x5f375a86 - (u.i >> 1); // gives initial guess y0. use 0x5fe6ec85e7de30da for double
		float xu = x * u.x;
		float xu2 = xu * u.x;
		u.x = (0.125 * 3.0) * xu * (5.0 - xu2 * ((10.0 / 3.0) - xu2)); // Halley's method, repeating increases accuracy
		return u.x;
	}

	// At least on the ESP32, the approximation is not faster, so we use the standard function
	template <typename V = T>
	static inline V sqrt_internal(typename std::enable_if<!std::is_same<V, float>::value, V>::type x)
	{
		return sqrt(x);
	}
#endif

	/* Variables */
<<<<<<< HEAD
#ifdef FFT_SPEED_OVER_PRECISION
	T _oneOverSamples = 0.0;
#endif
	T *_vReal = nullptr;
	T *_vImag = nullptr;
	uint_fast16_t _samples = 0;
=======
	T *_vReal = nullptr;
	T *_vImag = nullptr;
	uint_fast16_t _samples = 0;
#ifdef FFT_SPEED_OVER_PRECISION
	T _oneOverSamples = 0.0;
#endif
>>>>>>> e7357ccb
	T _samplingFrequency = 0;
	T *_windowWeighingFactors = nullptr;
	FFTWindow _weighingFactorsFFTWindow;
	bool _weighingFactorsWithCompensation = false;
	bool _weighingFactorsComputed = false;
	uint_fast8_t _power = 0;
};

#ifdef __AVR__
template <typename T>
const float ArduinoFFT<T>::_c1[] PROGMEM = {
	0.0000000000, 0.7071067812, 0.9238795325, 0.9807852804,
	0.9951847267, 0.9987954562, 0.9996988187, 0.9999247018,
	0.9999811753, 0.9999952938, 0.9999988235, 0.9999997059,
	0.9999999265, 0.9999999816, 0.9999999954, 0.9999999989,
	0.9999999997};

template <typename T>
const float ArduinoFFT<T>::_c2[] PROGMEM = {
	1.0000000000, 0.7071067812, 0.3826834324, 0.1950903220,
	0.0980171403, 0.0490676743, 0.0245412285, 0.0122715383,
	0.0061358846, 0.0030679568, 0.0015339802, 0.0007669903,
	0.0003834952, 0.0001917476, 0.0000958738, 0.0000479369,
	0.0000239684};
#endif

template <typename T>
const T ArduinoFFT<T>::_WindowCompensationFactors[10] = {
	1.0000000000 * 2.0, // rectangle (Box car)
	1.8549343278 * 2.0, // hamming
	1.8554726898 * 2.0, // hann
	2.0039186079 * 2.0, // triangle (Bartlett)
	2.8163172034 * 2.0, // nuttall
	2.3673474360 * 2.0, // blackman
	2.7557840395 * 2.0, // blackman nuttall
	2.7929062517 * 2.0, // blackman harris
	3.5659039231 * 2.0, // flat top
	1.5029392863 * 2.0	// welch
};

#endif<|MERGE_RESOLUTION|>--- conflicted
+++ resolved
@@ -435,21 +435,12 @@
 #endif
 
 	/* Variables */
-<<<<<<< HEAD
-#ifdef FFT_SPEED_OVER_PRECISION
-	T _oneOverSamples = 0.0;
-#endif
-	T *_vReal = nullptr;
-	T *_vImag = nullptr;
-	uint_fast16_t _samples = 0;
-=======
 	T *_vReal = nullptr;
 	T *_vImag = nullptr;
 	uint_fast16_t _samples = 0;
 #ifdef FFT_SPEED_OVER_PRECISION
 	T _oneOverSamples = 0.0;
 #endif
->>>>>>> e7357ccb
 	T _samplingFrequency = 0;
 	T *_windowWeighingFactors = nullptr;
 	FFTWindow _weighingFactorsFFTWindow;
