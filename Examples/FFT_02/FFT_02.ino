/*

<<<<<<< HEAD
	Example of use of the FFT libray to compute FFT for several signals over a range of frequencies.
  The exponent is calculated once before the excecution since it is a constant.
  This saves resources during the excecution of the sketch and reduces the compiled size.
  The sketch shows the time that the computing is taking.
        
  Copyright (C) 2014 Enrique Condes
  Copyright (C) 2020 Bim Overbohm (template, speed improvements)
=======
	Example of use of the FFT library to compute FFT for several signals over a range of frequencies.
        The exponent is calculated once before the execution since it is a constant.
        This saves resources during the execution of the sketch and reduces the compiled size.
        The sketch shows the time that the computation takes.
        Copyright (C) 2014 Enrique Condes
>>>>>>> bb90780a

	This program is free software: you can redistribute it and/or modify
	it under the terms of the GNU General Public License as published by
	the Free Software Foundation, either version 3 of the License, or
	(at your option) any later version.

	This program is distributed in the hope that it will be useful,
	but WITHOUT ANY WARRANTY; without even the implied warranty of
	MERCHANTABILITY or FITNESS FOR A PARTICULAR PURPOSE.  See the
	GNU General Public License for more details.

	You should have received a copy of the GNU General Public License
	along with this program.  If not, see <http://www.gnu.org/licenses/>.

*/

#include "arduinoFFT.h"

<<<<<<< HEAD
=======
arduinoFFT FFT;
>>>>>>> bb90780a
/*
These values can be changed in order to evaluate the functions
*/
const uint16_t samples = 64;
const double sampling = 40;
const uint8_t amplitude = 4;
const double startFrequency = 2;
const double stopFrequency = 16.4;
const double step_size = 0.1;

/*
These are the input and output vectors
Input vectors receive computed results from FFT
*/
double vReal[samples];
double vImag[samples];

/* Create FFT object */
ArduinoFFT<double> FFT = ArduinoFFT<double>(vReal, vImag, samples, sampling);

unsigned long startTime;

#define SCL_INDEX 0x00
#define SCL_TIME 0x01
#define SCL_FREQUENCY 0x02
#define SCL_PLOT 0x03

void setup()
{
  Serial.begin(115200);
  while(!Serial);
  Serial.println("Ready");
}

void loop()
{
  Serial.println("Frequency\tDetected\ttakes (ms)");
  Serial.println("=======================================\n");
  for(double frequency = startFrequency; frequency<=stopFrequency; frequency+=step_size)
  {
    /* Build raw data */
    double ratio = twoPi * frequency / sampling; // Fraction of a complete cycle stored at each sample (in radians)
    for (uint16_t i = 0; i < samples; i++)
    {
      vReal[i] = int8_t(amplitude * sin(i * ratio) / 2.0);/* Build data with positive and negative values*/
      vImag[i] = 0; //Reset the imaginary values vector for each new frequency
    }
    /*Serial.println("Data:");
    PrintVector(vReal, samples, SCL_TIME);*/
<<<<<<< HEAD
    startTime=millis();
    FFT.windowing(FFTWindow::Hamming, FFTDirection::Forward);	/* Weigh data */
    /*Serial.println("Weighed data:");
    PrintVector(vReal, samples, SCL_TIME);*/
    FFT.compute(FFTDirection::Forward); /* Compute FFT */
=======
    time=millis();
    FFT = arduinoFFT(vReal, vImag, samples, sampling); /* Create FFT object */
    FFT.Windowing(FFT_WIN_TYP_HAMMING, FFT_FORWARD);	/* Weigh data */
    /*Serial.println("Weighed data:");
    PrintVector(vReal, samples, SCL_TIME);*/
    FFT.Compute(FFT_FORWARD); /* Compute FFT */
>>>>>>> bb90780a
    /*Serial.println("Computed Real values:");
    PrintVector(vReal, samples, SCL_INDEX);
    Serial.println("Computed Imaginary values:");
    PrintVector(vImag, samples, SCL_INDEX);*/
<<<<<<< HEAD
    FFT.complexToMagnitude(); /* Compute magnitudes */
    /*Serial.println("Computed magnitudes:");
    PrintVector(vReal, (samples >> 1), SCL_FREQUENCY);*/
    double x = FFT.majorPeak();
=======
    FFT.ComplexToMagnitude(); /* Compute magnitudes */
    /*Serial.println("Computed magnitudes:");
    PrintVector(vReal, (samples >> 1), SCL_FREQUENCY);*/
    double x = FFT.MajorPeak();
>>>>>>> bb90780a
    Serial.print(frequency);
    Serial.print(": \t\t");
    Serial.print(x, 4);
    Serial.print("\t\t");
    Serial.print(millis()-startTime);
    Serial.println(" ms");
    // delay(2000); /* Repeat after delay */
  }
  while(1); /* Run Once */
}

void PrintVector(double *vData, uint16_t bufferSize, uint8_t scaleType)
{
  for (uint16_t i = 0; i < bufferSize; i++)
  {
    double abscissa;
    /* Print abscissa value */
    switch (scaleType)
    {
      case SCL_INDEX:
        abscissa = (i * 1.0);
	break;
      case SCL_TIME:
        abscissa = ((i * 1.0) / sampling);
	break;
      case SCL_FREQUENCY:
        abscissa = ((i * 1.0 * sampling) / samples);
	break;
    }
    Serial.print(abscissa, 6);
    if(scaleType==SCL_FREQUENCY)
      Serial.print("Hz");
    Serial.print(" ");
    Serial.println(vData[i], 4);
  }
  Serial.println();
}<|MERGE_RESOLUTION|>--- conflicted
+++ resolved
@@ -1,6 +1,5 @@
 /*
 
-<<<<<<< HEAD
 	Example of use of the FFT libray to compute FFT for several signals over a range of frequencies.
   The exponent is calculated once before the excecution since it is a constant.
   This saves resources during the excecution of the sketch and reduces the compiled size.
@@ -8,13 +7,6 @@
         
   Copyright (C) 2014 Enrique Condes
   Copyright (C) 2020 Bim Overbohm (template, speed improvements)
-=======
-	Example of use of the FFT library to compute FFT for several signals over a range of frequencies.
-        The exponent is calculated once before the execution since it is a constant.
-        This saves resources during the execution of the sketch and reduces the compiled size.
-        The sketch shows the time that the computation takes.
-        Copyright (C) 2014 Enrique Condes
->>>>>>> bb90780a
 
 	This program is free software: you can redistribute it and/or modify
 	it under the terms of the GNU General Public License as published by
@@ -33,10 +25,6 @@
 
 #include "arduinoFFT.h"
 
-<<<<<<< HEAD
-=======
-arduinoFFT FFT;
->>>>>>> bb90780a
 /*
 These values can be changed in order to evaluate the functions
 */
@@ -86,35 +74,19 @@
     }
     /*Serial.println("Data:");
     PrintVector(vReal, samples, SCL_TIME);*/
-<<<<<<< HEAD
     startTime=millis();
     FFT.windowing(FFTWindow::Hamming, FFTDirection::Forward);	/* Weigh data */
     /*Serial.println("Weighed data:");
     PrintVector(vReal, samples, SCL_TIME);*/
     FFT.compute(FFTDirection::Forward); /* Compute FFT */
-=======
-    time=millis();
-    FFT = arduinoFFT(vReal, vImag, samples, sampling); /* Create FFT object */
-    FFT.Windowing(FFT_WIN_TYP_HAMMING, FFT_FORWARD);	/* Weigh data */
-    /*Serial.println("Weighed data:");
-    PrintVector(vReal, samples, SCL_TIME);*/
-    FFT.Compute(FFT_FORWARD); /* Compute FFT */
->>>>>>> bb90780a
     /*Serial.println("Computed Real values:");
     PrintVector(vReal, samples, SCL_INDEX);
     Serial.println("Computed Imaginary values:");
     PrintVector(vImag, samples, SCL_INDEX);*/
-<<<<<<< HEAD
     FFT.complexToMagnitude(); /* Compute magnitudes */
     /*Serial.println("Computed magnitudes:");
     PrintVector(vReal, (samples >> 1), SCL_FREQUENCY);*/
     double x = FFT.majorPeak();
-=======
-    FFT.ComplexToMagnitude(); /* Compute magnitudes */
-    /*Serial.println("Computed magnitudes:");
-    PrintVector(vReal, (samples >> 1), SCL_FREQUENCY);*/
-    double x = FFT.MajorPeak();
->>>>>>> bb90780a
     Serial.print(frequency);
     Serial.print(": \t\t");
     Serial.print(x, 4);
