/*

<<<<<<< HEAD
	Example of use of the FFT libray
  
  Copyright (C) 2018 Enrique Condes
  Copyright (C) 2020 Bim Overbohm (template, speed improvements)
=======
	Example of use of the FFT library
        Copyright (C) 2018 Enrique Condes
>>>>>>> bb90780a

	This program is free software: you can redistribute it and/or modify
	it under the terms of the GNU General Public License as published by
	the Free Software Foundation, either version 3 of the License, or
	(at your option) any later version.

	This program is distributed in the hope that it will be useful,
	but WITHOUT ANY WARRANTY; without even the implied warranty of
	MERCHANTABILITY or FITNESS FOR A PARTICULAR PURPOSE.  See the
	GNU General Public License for more details.

	You should have received a copy of the GNU General Public License
	along with this program.  If not, see <http://www.gnu.org/licenses/>.

*/

/*
  In this example, the Arduino simulates the sampling of a sinusoidal 1000 Hz
  signal with an amplitude of 100, sampled at 5000 Hz. Samples are stored
  inside the vReal array. The samples are windowed according to Hamming
  function. The FFT is computed using the windowed samples. Then the magnitudes
  of each of the frequencies that compose the signal are calculated. Finally,
  the frequency spectrum magnitudes are printed. If you use the Arduino IDE
  serial plotter, you will see a single spike corresponding to the 1000 Hz
  frequency.
*/

#include "arduinoFFT.h"

<<<<<<< HEAD
=======
arduinoFFT FFT;
>>>>>>> bb90780a
/*
These values can be changed in order to evaluate the functions
*/
const uint16_t samples = 64; //This value MUST ALWAYS be a power of 2
const double signalFrequency = 1000;
const double samplingFrequency = 5000;
const uint8_t amplitude = 100;

/*
These are the input and output vectors
Input vectors receive computed results from FFT
*/
double vReal[samples];
double vImag[samples];

ArduinoFFT<double> FFT = ArduinoFFT<double>(vReal, vImag, samples, samplingFrequency);

#define SCL_INDEX 0x00
#define SCL_TIME 0x01
#define SCL_FREQUENCY 0x02
#define SCL_PLOT 0x03

void setup()
{
  Serial.begin(115200);
  while(!Serial);
  Serial.println("Ready");
}

void loop()
{
  /* Build raw data */
  double ratio = twoPi * signalFrequency / samplingFrequency; // Fraction of a complete cycle stored at each sample (in radians)
  for (uint16_t i = 0; i < samples; i++)
  {
    vReal[i] = int8_t(amplitude * sin(i * ratio) / 2.0);/* Build data with positive and negative values*/
    //vReal[i] = uint8_t((amplitude * (sin(i * ratio) + 1.0)) / 2.0);/* Build data displaced on the Y axis to include only positive values*/
    vImag[i] = 0.0; //Imaginary part must be zeroed in case of looping to avoid wrong calculations and overflows
  }
<<<<<<< HEAD
  FFT.windowing(FFTWindow::Hamming, FFTDirection::Forward);	/* Weigh data */
  FFT.compute(FFTDirection::Forward); /* Compute FFT */
  FFT.complexToMagnitude(); /* Compute magnitudes */
  PrintVector(vReal, samples>>1, SCL_PLOT);
  double x = FFT.majorPeak();
=======
  FFT = arduinoFFT(vReal, vImag, samples, samplingFrequency); /* Create FFT object */
  FFT.Windowing(FFT_WIN_TYP_HAMMING, FFT_FORWARD);	/* Weigh data */
  FFT.Compute(FFT_FORWARD); /* Compute FFT */
  FFT.ComplexToMagnitude(); /* Compute magnitudes */
  PrintVector(vReal, samples>>1, SCL_PLOT);
  double x = FFT.MajorPeak();
>>>>>>> bb90780a
  while(1); /* Run Once */
  // delay(2000); /* Repeat after delay */
}

void PrintVector(double *vData, uint16_t bufferSize, uint8_t scaleType)
{
  for (uint16_t i = 0; i < bufferSize; i++)
  {
    double abscissa;
    /* Print abscissa value */
    switch (scaleType)
    {
      case SCL_INDEX:
        abscissa = (i * 1.0);
	      break;
      case SCL_TIME:
        abscissa = ((i * 1.0) / samplingFrequency);
        break;
      case SCL_FREQUENCY:
        abscissa = ((i * 1.0 * samplingFrequency) / samples);
	      break;
    }
    if(scaleType!=SCL_PLOT)
    {
      Serial.print(abscissa, 6);
      if(scaleType==SCL_FREQUENCY)
        Serial.print("Hz");
      Serial.print(" ");
    }
    Serial.println(vData[i], 4);
  }
  Serial.println();
}<|MERGE_RESOLUTION|>--- conflicted
+++ resolved
@@ -1,14 +1,9 @@
 /*
 
-<<<<<<< HEAD
 	Example of use of the FFT libray
   
   Copyright (C) 2018 Enrique Condes
   Copyright (C) 2020 Bim Overbohm (template, speed improvements)
-=======
-	Example of use of the FFT library
-        Copyright (C) 2018 Enrique Condes
->>>>>>> bb90780a
 
 	This program is free software: you can redistribute it and/or modify
 	it under the terms of the GNU General Public License as published by
@@ -38,10 +33,6 @@
 
 #include "arduinoFFT.h"
 
-<<<<<<< HEAD
-=======
-arduinoFFT FFT;
->>>>>>> bb90780a
 /*
 These values can be changed in order to evaluate the functions
 */
@@ -81,20 +72,11 @@
     //vReal[i] = uint8_t((amplitude * (sin(i * ratio) + 1.0)) / 2.0);/* Build data displaced on the Y axis to include only positive values*/
     vImag[i] = 0.0; //Imaginary part must be zeroed in case of looping to avoid wrong calculations and overflows
   }
-<<<<<<< HEAD
   FFT.windowing(FFTWindow::Hamming, FFTDirection::Forward);	/* Weigh data */
   FFT.compute(FFTDirection::Forward); /* Compute FFT */
   FFT.complexToMagnitude(); /* Compute magnitudes */
   PrintVector(vReal, samples>>1, SCL_PLOT);
   double x = FFT.majorPeak();
-=======
-  FFT = arduinoFFT(vReal, vImag, samples, samplingFrequency); /* Create FFT object */
-  FFT.Windowing(FFT_WIN_TYP_HAMMING, FFT_FORWARD);	/* Weigh data */
-  FFT.Compute(FFT_FORWARD); /* Compute FFT */
-  FFT.ComplexToMagnitude(); /* Compute magnitudes */
-  PrintVector(vReal, samples>>1, SCL_PLOT);
-  double x = FFT.MajorPeak();
->>>>>>> bb90780a
   while(1); /* Run Once */
   // delay(2000); /* Repeat after delay */
 }
